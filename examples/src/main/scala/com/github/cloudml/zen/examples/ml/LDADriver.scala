/*
 * Licensed to the Apache Software Foundation (ASF) under one or more
 * contributor license agreements.  See the NOTICE file distributed with
 * this work for additional information regarding copyright ownership.
 * The ASF licenses this file to You under the Apache License, Version 2.0
 * (the "License"); you may not use this file except in compliance with
 * the License.  You may obtain a copy of the License at
 *
 *    http://www.apache.org/licenses/LICENSE-2.0
 *
 * Unless required by applicable law or agreed to in writing, software
 * distributed under the License is distributed on an "AS IS" BASIS,
 * WITHOUT WARRANTIES OR CONDITIONS OF ANY KIND, either express or implied.
 * See the License for the specific language governing permissions and
 * limitations under the License.
 */

package com.github.cloudml.zen.examples.ml

import breeze.linalg.{SparseVector => BSV}
import com.github.cloudml.zen.ml.clustering.LDA
import com.github.cloudml.zen.ml.util.SparkHacker
import com.github.cloudml.zen.ml.util.SparkUtils._
import org.apache.hadoop.conf.Configuration
import org.apache.hadoop.fs.{FileSystem, Path}
import org.apache.spark.mllib.linalg.{Vector => SV}
import org.apache.spark.rdd.RDD
import org.apache.spark.storage.StorageLevel
import org.apache.spark.{SparkContext, SparkConf}
import org.apache.spark.graphx.GraphXUtils


object LDADriver {
  def main(args: Array[String]) {
    if (args.length < 9) {
      println("usage: LDADriver <numTopics> <alpha> <beta> <alphaAs> <totalIteration>" +
        " <input path> <output path> <sampleRate> <partition num> " +
        "{<use DBHStrategy>} {<use kryo serialize>}")
      System.exit(1)
    }
    val numTopics = args(0).toInt
    val alpha = args(1).toDouble
    val beta = args(2).toDouble
    val alphaAS = args(3).toDouble
    val totalIter = args(4).toInt

    assert(numTopics > 0)
    assert(alpha > 0)
    assert(beta > 0)
    assert(alphaAS > 0)
    assert(totalIter > 0)

    val appStartedTime = System.currentTimeMillis()
    val inputDataPath = args(5)
    val outputRootPath = args(6)
    val checkpointPath = args(6) + ".checkpoint"
    val sampleRate = args(7).toDouble
    val partitionNum = args(8).toInt
    assert(sampleRate > 0)
    assert(partitionNum > 0)

    val conf = new SparkConf()
    val useDBHStrategy: Boolean = if (args.length > 9) args(9).toBoolean else false

    if (args.length > 10) {
      conf.set("spark.serializer", "org.apache.spark.serializer.KryoSerializer")
      conf.set("spark.kryo.registrator", "com.github.cloudml.zen.ml.clustering.LDAKryoRegistrator")
      GraphXUtils.registerKryoClasses(conf)
    } else {
      conf.set("spark.serializer", "org.apache.spark.serializer.JavaSerializer")
    }
    val sc = new SparkContext(conf)
    sc.setCheckpointDir(checkpointPath)

    println("start LDA on user profile")
    println(s"numTopics = $numTopics, totalIteration = $totalIter")
    println(s"alpha = $alpha, beta = $beta, alphaAS = $alphaAS")
    println(s"inputDataPath = $inputDataPath")

    // read data from file
    val trainingDocs = readDocsFromTxt(sc, inputDataPath, sampleRate, partitionNum)
    println(s"trainingDocs count: ${trainingDocs.count()}")

    val trainingTime = runTraining(sc, outputRootPath, numTopics,
      totalIter, alpha, beta, alphaAS, trainingDocs, useDBHStrategy)

    val appEndedTime = System.currentTimeMillis()
    println(s"Training time consumed: $trainingTime seconds")
    println(s" Total time consumed: ${(appEndedTime - appStartedTime) / 1e3} seconds")
    sc.stop()
  }

  def runTraining(sc: SparkContext,
    outputRootPath: String,
    numTopics: Int,
    totalIter: Int,
    alpha: Double,
    beta: Double,
    alphaAS: Double,
    trainingDocs: RDD[(Long, SV)],
    useDBHStrategy: Boolean): Double = {
    SparkHacker.gcCleaner(15 * 60, 15 * 60, "LDA_gcCleaner")
    val trainingStartedTime = System.currentTimeMillis()
    // val storage =  StorageLevel.DISK_ONLY
    val storage = StorageLevel.MEMORY_AND_DISK
    val termModel = LDA.train(trainingDocs, totalIter, numTopics, alpha, beta, alphaAS,
      useDBHStrategy, storageLevel = storage)
    val trainingEndedTime = System.currentTimeMillis()

    println("save the model both in doc-term view or term-doc view")
<<<<<<< HEAD
    termModel.save(sc, outputRootPath + "/topic-term", isTransposed = true)
=======
    termModel.save(sc, outputRootPath, isTransposed = true)
    // docModel.save(sc, outputRootPath + "/doc-topic", isTransposed = false)
>>>>>>> 05090461

    // try to delete the checkpoint folder in the HDFS
//    if (sys.env.contains("HADOOP_CONF_DIR") || sys.env.contains("YARN_CONF_DIR")) {
//      val hdfsConfPath = if (sys.env.get("HADOOP_CONF_DIR").isDefined) {
//        sys.env.get("HADOOP_CONF_DIR").get + "/core-site.xml"
//      } else sys.env.get("YARN_CONF_DIR").get + "/core-site.xml"
//      val hdfsConf = new Configuration()
//      hdfsConf.addResource(new Path(hdfsConfPath))
//      val fs = FileSystem.get(hdfsConf)
//      fs.delete(new Path(sc.getCheckpointDir.get), true)
//    } else {
//      val hdfsConf = new Configuration()
//      val fs = FileSystem.get(hdfsConf)
//      fs.delete(new Path(sc.getCheckpointDir.get), true)
//    }
    val fs = FileSystem.get(sc.hadoopConfiguration)
    fs.delete(new Path(sc.getCheckpointDir.get), true)

    (trainingEndedTime - trainingStartedTime) / 1e3
  }

  def readDocsFromTxt(sc: SparkContext,
    docsPath: String,
    sampleRate: Double,
    partitionNum: Int): RDD[(Long, SV)] = {
    val rawDocs = sc.textFile(docsPath, partitionNum).sample(false, sampleRate)
    convertDocsToBagOfWords(sc, rawDocs)
  }

  def convertDocsToBagOfWords(sc: SparkContext,
    rawDocs: RDD[String]): RDD[(Long, SV)] = {
    rawDocs.cache()
    val wordsLength = rawDocs.mapPartitions { iter =>
      val iterator = iter.map { line =>
        val items = line.split("\\t|\\s+")
        var max = Integer.MIN_VALUE
        items.tail.foreach(token => max = math.max(token.split(":")(0).toInt, max))
        max
      }
      Iterator.single[Int](iterator.max)
    }.collect().max + 1
    println(s"the max words id: $wordsLength")
    val result = rawDocs.map { line =>
      val tokens = line.split("\\t|\\s+")
      val docId = tokens(0).toLong
      if (tokens.length == 1) println(tokens.mkString("\t"))
      val docTermCount = BSV.zeros[Double](wordsLength)
      for (t <- tokens.tail) {
        val termCountPair = t.split(':')
        val termId = termCountPair(0).toInt
        val termCount = if (termCountPair.length > 1) {
          termCountPair(1).toDouble
        } else {
          1.0
        }
        docTermCount(termId) += termCount
      }
      if (docTermCount.activeSize < 1) {
        println(s"docTermCount active iterator: ${docTermCount.activeIterator.mkString(";")}")
      }
      (docId, fromBreeze(docTermCount))
    }
    rawDocs.unpersist()
    result
  }

}

<|MERGE_RESOLUTION|>--- conflicted
+++ resolved
@@ -108,12 +108,8 @@
     val trainingEndedTime = System.currentTimeMillis()
 
     println("save the model both in doc-term view or term-doc view")
-<<<<<<< HEAD
-    termModel.save(sc, outputRootPath + "/topic-term", isTransposed = true)
-=======
     termModel.save(sc, outputRootPath, isTransposed = true)
     // docModel.save(sc, outputRootPath + "/doc-topic", isTransposed = false)
->>>>>>> 05090461
 
     // try to delete the checkpoint folder in the HDFS
 //    if (sys.env.contains("HADOOP_CONF_DIR") || sys.env.contains("YARN_CONF_DIR")) {
