/*
 * Licensed to the Apache Software Foundation (ASF) under one or more
 * contributor license agreements.  See the NOTICE file distributed with
 * this work for additional information regarding copyright ownership.
 * The ASF licenses this file to You under the Apache License, Version 2.0
 * (the "License"); you may not use this file except in compliance with
 * the License.  You may obtain a copy of the License at
 *
 *    http://www.apache.org/licenses/LICENSE-2.0
 *
 * Unless required by applicable law or agreed to in writing, software
 * distributed under the License is distributed on an "AS IS" BASIS,
 * WITHOUT WARRANTIES OR CONDITIONS OF ANY KIND, either express or implied.
 * See the License for the specific language governing permissions and
 * limitations under the License.
 */

package com.github.cloudml.zen.ml.clustering

import java.io._
import java.lang.ref.SoftReference
import java.util.Random

import LDADefines._
import com.github.cloudml.zen.ml.sampler._
import com.github.cloudml.zen.ml.util._

import breeze.linalg.{DenseVector => BDV, SparseVector => BSV, Vector => BV, sum}
import com.google.common.base.Charsets
import com.google.common.io.Files
import org.apache.hadoop.fs.{FileUtil, Path}
import org.apache.spark.Partitioner._
import org.apache.spark.graphx2._
import org.apache.spark.mllib.util.{Loader, Saveable}
import org.apache.spark.rdd.RDD
import org.apache.spark.storage.StorageLevel
import org.apache.spark.util.collection.AppendOnlyMap
import org.apache.spark.SparkContext
import org.json4s._
import org.json4s.JsonDSL._
import org.json4s.jackson.JsonMethods._


class LocalLDAModel(@transient val termTopicsArr: Array[TC],
  val numTopics: Int,
  val numTerms: Int,
  val numTokens: Long,
  val alpha: Double,
  val beta: Double,
  val alphaAS: Double) extends Serializable {

  @transient val topicCounters = collectTopicCounters()
  @transient val algo = new ZenLDA

  @transient val alphaRatio = alpha * numTopics / (numTokens + alphaAS * numTopics)
  @transient val betaSum = beta * numTerms
  @transient val denoms = topicCounters.mapValues(nt => 1D / (nt + betaSum))
  @transient val alphak_denoms = (denoms.copy :*= (alphaAS - betaSum) :+= 1D) :*= alphaRatio
  @transient val beta_denoms = denoms.copy :*= beta

  @transient lazy val termDistCache = new AppendOnlyMap[Int,
    SoftReference[AliasTable[Double]]](numTerms / 2)
  @transient lazy val global = {
    val table = new AliasTable[Double]
    algo.resetDist_abDense(table, alphak_denoms, beta)
  }

  private def collectTopicCounters(): BDV[Count] = {
    termTopicsArr.foldLeft(BDV.zeros[Count](numTopics))(_ :+= _)
  }

  /**
   * inference interface
   * @param doc the doc to be inferred
   * @param runIter overall iterations
   * @param burnIn burn-in iterations
   */
  def inference(
    doc: BSV[Count],
    burnIn: Int = 5,
    runIter: Int = 5): BSV[Double] = {
    require(runIter > 0, "totalIter is less than 1")
    require(burnIn > 0, "burnInIter is less than 1")
    val gen = new XORShiftRandom()
    val topicDist = BSV.zeros[Int](numTopics)
    val tokens = vector2Array(doc)
    val topics = new Array[Int](tokens.length)
    var docTopics = uniformDistSampler(gen, tokens, topics, numTopics)
    val docCdf = new CumulativeDist[Double]
    docCdf.reset(numTopics)
    for (i <- 1 to burnIn + runIter) {
      docTopics = sampleDoc(gen, docTopics, tokens, topics, docCdf)
      if (i > burnIn) topicDist :+= docTopics
    }
    val pSum = sum(topicDist).toDouble
    topicDist.mapValues(_ / pSum)
  }

  private[ml] def vector2Array(bow: BSV[Count]): Array[Int] = {
    val docLen = sum(bow)
    val sent = new Array[Int](docLen)
    var offset = 0
    bow.activeIterator.filter(_._2 > 0).foreach { case (term, cnt) =>
      for (i <- 0 until cnt) {
        sent(offset) = term
        offset += 1
      }
    }
    sent
  }

  private[ml] def sampleDoc(gen: Random,
    docTopics: BSV[Count],
    tokens: Array[Int],
    topics: Array[Int],
    docCdf: CumulativeDist[Double]): BSV[Count] = {
    var i = 0
    while (i < topics.length) {
      val termId = tokens(i)
      val termTopics = termTopicsArr(termId)
      val termDist = wSparseCached(termDistCache, termTopics, alphak_denoms, termId)
      val denseTermTopics = termTopics match {
        case v: BDV[Count] => v
        case v: BSV[Count] => toBDV(v)
      }
      val termBeta_denoms = algo.calc_termBeta_denoms(denoms, beta_denoms, termTopics)
      val topic = topics(i)
      docTopics(topic) -= 1
      if (docTopics(topic) == 0) {
        docTopics.compact()
      }
      algo.resetDist_dwbSparse(docCdf, termBeta_denoms, docTopics)
      val newTopic = algo.tokenSampling(gen, global, termDist, docCdf, denseTermTopics, topic)
      topics(i) = newTopic
      docTopics(newTopic) += 1
      i += 1
    }
    docTopics
  }

  private[ml] def wSparseCached(cacheMap: AppendOnlyMap[Int, SoftReference[AliasTable[Double]]],
    termTopics: TC,
    alphaK_denoms: BDV[Double],
    termId: Int): AliasTable[Double] = {
    if (termTopics.activeSize == 0) return null
    var w = cacheMap(termId)
    if (w == null || w.get() == null) {
      val table = new AliasTable[Double]
      algo.resetDist_waSparse(table, alphaK_denoms, termTopics)
      w = new SoftReference(table)
      cacheMap.update(termId, w)
    }
    w.get()
  }

  def save(path: String): Unit = {
    val file = new File(path)
    require(!file.exists, s"model file $path does exist")
    Files.touch(file)
    val fw = Files.newWriter(file, Charsets.UTF_8)
    fw.write(s"$numTopics $numTerms $numTokens $alpha $beta $alphaAS \n")
    termTopicsArr.zipWithIndex.foreach {
      case (sv, index) =>
        val list = sv.activeIterator.filter(_._2 != 0).map(t => s"${t._1}:${t._2}").mkString(" ")
        fw.write(s"$index $list\n")
    }
    fw.close()
  }
}

class DistributedLDAModel(@transient val termTopicsRDD: RDD[(VertexId, TC)],
  val numTopics: Int,
  val numTerms: Int,
  val numTokens: Long,
  val alpha: Double,
  val beta: Double,
  val alphaAS: Double,
  var storageLevel: StorageLevel) extends Serializable with Saveable {

  @transient lazy val totalTopicCounter = termTopicsRDD.map(_._2)
    .aggregate(BDV.zeros[Count](numTopics))(_ :+= _, _ :+= _)
  @transient val algo = new ZenLDA

  /**
   * inference interface
   * @param bowDocs   tuple pair: (dicId, Vector), in which 'docId' is unique
   *                  recommended storage level: StorageLevel.MEMORY_AND_DISK
   * @param runIter   overall iterations
   * @param burnIn    previous burnIn iters results will discard
   */
  def inference(bowDocs: RDD[BOW],
    runIter: Int = 25,
    burnIn: Int = 22): RDD[(VertexId, BSV[Double])] = {
    require(burnIn > 0, "burnIn is less than 1")
    require(runIter > 0, "runIter is less than 1")
    val docs = LDA.initializeCorpusEdges(bowDocs, "bow", numTopics, reverse=false, storageLevel)
    val lda = LDA(this, docs, algo)
    for (i <- 1 to burnIn) {
      lda.gibbsSampling(i, inferenceOnly=true)
    }
    val topicDist = lda.runSum(isDocId, runIter, inferenceOnly=true)
    topicDist.mapValues(v => {
      val dist = v.asInstanceOf[BSV[Count]]
      val pSum = sum(dist).toDouble
      dist.mapValues(_ / pSum)
    })
  }

  def toLocalLDAModel: LocalLDAModel = {
    val ttcs: Array[TC] = Array.fill(numTerms.toInt)(BSV.zeros[Count](numTopics))
    termTopicsRDD.collect().foreach(t => ttcs(t._1.toInt) :+= t._2)
    new LocalLDAModel(ttcs, numTopics, numTerms, numTokens, alpha, beta, alphaAS)
  }

  def save(): Unit = {
    val sc = termTopicsRDD.context
    val outputPath = sc.getConf.get(cs_outputpath)
    save(sc, outputPath)
  }

  /**
<<<<<<< HEAD
   * @param sc           Spark context to get HDFS env from
   * @param path         output path
   * @param isTransposed libsvm when `isTransposed` is false, the format of each line:
   *                     termId  \grave{topicId}:counter \grave{topicId}:counter...,
   *                     in which \grave{topicId} = topicId + 1
   *                     otherwise:
   *                     topicId \grave{termId}:counter \grave{termId}:counter...,
   *                     in which \grave{termId}= termId + 1
   */
  def save(sc: SparkContext, path: String, isTransposed: Boolean): Unit = {
    val maxTerms = termTopicsRDD.map(_._1).filter(isRealTermId).max().toInt + 1
    val metadata = compact(render(("class" -> sv_classNameV1_0) ~ ("version" -> sv_formatVersionV1_0) ~
=======
    * Save model in libsvm format. When `isTransposed` is false, the format of each line:
    *   termId  \grave{topicId}:counter \grave{topicId}:counter...,
    * in which \grave{topicId} = topicId + 1
    * otherwise:
    *   topicId \grave{termId}:counter \grave{termId}:counter...,
    * in which \grave{termId}= termId + 1
    * @param sc           Spark context to get HDFS env from
    * @param path         output path
    */
  override def save(sc: SparkContext, path: String): Unit = {
    val isTransposed = sc.getConf.getBoolean(cs_saveTransposed, true)
    var json = ("class" -> sv_classNameV2_0) ~ ("version" -> sv_formatVersionV2_0) ~
>>>>>>> 43ee3b84
      ("alpha" -> alpha) ~ ("beta" -> beta) ~ ("alphaAS" -> alphaAS) ~
      ("numTopics" -> numTopics) ~ ("numTerms" -> numTerms) ~ ("numTokens" -> numTokens) ~
      ("isTransposed" -> isTransposed)
    val rdd = if (isTransposed) {
      val maxTerms = termTopicsRDD.map(_._1).filter(isTermId).max().toInt + 1
      json = json ~ ("maxTerms" -> maxTerms)
      val partitioner = defaultPartitioner(termTopicsRDD)
      termTopicsRDD.flatMap {
        case (termId, vector) =>
<<<<<<< HEAD
          if (isRealTermId(termId)) {
            val term = termId.toInt
            vector.activeIterator.map {
              case (topic, cnt) => (topic.toLong, (term, cnt))
            }
          } else {
            Iterator.empty
=======
          val term = termId.toInt
          vector.activeIterator.map {
            case (topic, cnt) => (topic.toLong, (term, cnt))
>>>>>>> 43ee3b84
          }
      }.aggregateByKey[BV[Count]](BSV.zeros[Count](maxTerms), partitioner)((agg, t) => {
        agg(t._1) += t._2
        agg
      }, _ :+= _)
    } else {
      termTopicsRDD
    }
    rdd.persist(storageLevel)
    val metadata = compact(render(json))

    val saveAsSolid = sc.getConf.getBoolean(cs_saveAsSolid, false)
    val savPath = if (saveAsSolid) new Path(path + ".sav") else new Path(path)
    val savDir = savPath.toUri.toString
    val metaDir = LoaderUtils.metadataPath(savDir)
    val dataDir = LoaderUtils.dataPath(savDir)
    val fs = SparkUtils.getFileSystem(sc.getConf, savPath)

    fs.delete(savPath, true)
    sc.parallelize(Seq(metadata), 1).saveAsTextFile(metaDir)
    // save model with the topic or word-term descending order
    rdd.map { case (id, vector) =>
      val list = vector.activeIterator.toSeq.sortWith(_._2 > _._2)
        .map(t => s"${t._1}:${t._2}").mkString("\t")
      s"$id\t$list"
    }.saveAsTextFile(dataDir)
    if (saveAsSolid) {
      val cpmgPath = new Path(path + ".cpmg")
      fs.delete(cpmgPath, true)
      var suc = fs.rename(new Path(metaDir + "/part-00000"), new Path(dataDir + "/_meta"))
      if (suc) {
        suc = FileUtil.copyMerge(fs, new Path(dataDir), fs, cpmgPath, false, sc.hadoopConfiguration, null)
      }
      if (suc) {
        suc = fs.rename(cpmgPath, new Path(path))
      }
      fs.delete(savPath, true)
      fs.delete(cpmgPath, true)
      if (!suc) {
        throw new IOException("Save model error!")
      }
    }
  }

  override protected def formatVersion: String = sv_formatVersionV2_0
}

object LDAModel extends Loader[DistributedLDAModel] {
  type MetaT = (Int, Int, Long, Double, Double, Double, Boolean, Option[Int])

  override def load(sc: SparkContext, path: String): DistributedLDAModel = {
    val (loadedClassName, version, metadata) = LoaderUtils.loadMetadata(sc, path)
    val dataPath = LoaderUtils.dataPath(path)
    if (loadedClassName == sv_classNameV2_0 && version == sv_formatVersionV2_0) {
      val metas = parseMeta(metadata)
      var rdd = sc.textFile(dataPath).map(line => parseLine(metas, line))
      rdd = sc.getConf.getOption(cs_numPartitions).map(_.toInt) match {
        case Some(np) => rdd.coalesce(np, shuffle=true)
        case None => rdd
      }
      loadLDAModel(metas, rdd)
    } else {
      throw new Exception(s"LDAModel.load did not recognize model with (className, format version):" +
        s"($loadedClassName, $version). Supported: ($sv_classNameV2_0, $sv_formatVersionV2_0)")
    }
  }

  def loadFromSolid(sc: SparkContext, path: String): DistributedLDAModel = {
    val (metas, rdd) = LoaderUtils.HDFSFile2RDD(sc, path, header => parseMeta(parse(header)), parseLine)
    loadLDAModel(metas, rdd)
  }

  def parseMeta(metadata: JValue): MetaT = {
    implicit val formats = DefaultFormats
    val alpha = (metadata \ "alpha").extract[Double]
    val beta = (metadata \ "beta").extract[Double]
    val alphaAS = (metadata \ "alphaAS").extract[Double]
    val numTopics = (metadata \ "numTopics").extract[Int]
    val numTerms = (metadata \ "numTerms").extract[Int]
    val numTokens = (metadata \ "numTokens").extract[Int]
    val isTransposed = (metadata \ "isTransposed").extract[Boolean]
    val maxTerms = (metadata \ "maxTerms").extractOpt[Int]
    (numTopics, numTerms, numTokens, alpha, beta, alphaAS, isTransposed, maxTerms)
  }

  def parseLine(metas: MetaT, line: String): BOW = {
    val numTopics = metas._1
    val isTransposed = metas._7
    val maxTerms = metas._8
    val numSize = if (isTransposed) maxTerms.get else numTopics
    val sv = BSV.zeros[Count](numSize)
    val arr = line.split("\t")
    arr.tail.foreach(sub => {
      val Array(index, value) = sub.split(":")
      sv(index.toInt) = value.toInt
    })
    (arr.head.toLong, sv)
  }

  def loadLDAModel(metas: MetaT, rdd: RDD[BOW]): DistributedLDAModel = {
    val (numTopics, numTerms, numTokens, alpha, beta, alphaAS, isTransposed, _) = metas
    val termCnts = if (isTransposed) {
      val partitioner = defaultPartitioner(rdd)
      rdd.flatMap {
        case (topicId, vector) =>
          val topic = topicId.toInt
          vector.activeIterator.map {
            case (term, cnt) => (term.toLong, (topic, cnt))
          }
      }.aggregateByKey(BSV.zeros[Count](numTopics), partitioner)((agg, t) => {
        agg(t._1) += t._2
        agg
      }, _ :+= _)
    } else {
      rdd
    }
    val storageLevel = StorageLevel.MEMORY_AND_DISK
    termCnts.persist(storageLevel)
    new DistributedLDAModel(termCnts.asInstanceOf[RDD[(VertexId, TC)]], numTopics, numTerms, numTokens,
      alpha, beta, alphaAS, storageLevel)
  }

  def loadLocalLDAModel(filePath: String): LocalLDAModel = {
    val file: File = new File(filePath)
    require(file.exists, s"model file $filePath does not exist")
    require(file.isFile, s"model file $filePath is not a normal file")
    val lines = Files.readLines(file, Charsets.UTF_8)
    val Array(sNumTopics, sNumTerms, sNumTokens, sAlpha, sBeta, sAlphaAS) = lines.get(0).split(" ")
    val numTopics = sNumTopics.toInt
    val numTerms = sNumTerms.toInt
    val termCnts: Array[TC] = Array.fill(numTerms)(BSV.zeros[Count](numTopics))
    val iter = lines.listIterator(1)
    while (iter.hasNext) {
      val line = iter.next.trim
      if (!line.isEmpty && !line.startsWith("#")) {
        val its = line.split(" ")
        val offset = its.head.toInt
        val sv = termCnts(offset)
        its.tail.foreach(s => {
          val Array(index, value) = s.split(":")
          sv(index.toInt) = value.toInt
        })
      }
    }
    new LocalLDAModel(termCnts, numTopics, numTerms, sNumTokens.toLong,
      sAlpha.toDouble, sBeta.toDouble, sAlphaAS.toDouble)
  }
}<|MERGE_RESOLUTION|>--- conflicted
+++ resolved
@@ -219,20 +219,6 @@
   }
 
   /**
-<<<<<<< HEAD
-   * @param sc           Spark context to get HDFS env from
-   * @param path         output path
-   * @param isTransposed libsvm when `isTransposed` is false, the format of each line:
-   *                     termId  \grave{topicId}:counter \grave{topicId}:counter...,
-   *                     in which \grave{topicId} = topicId + 1
-   *                     otherwise:
-   *                     topicId \grave{termId}:counter \grave{termId}:counter...,
-   *                     in which \grave{termId}= termId + 1
-   */
-  def save(sc: SparkContext, path: String, isTransposed: Boolean): Unit = {
-    val maxTerms = termTopicsRDD.map(_._1).filter(isRealTermId).max().toInt + 1
-    val metadata = compact(render(("class" -> sv_classNameV1_0) ~ ("version" -> sv_formatVersionV1_0) ~
-=======
     * Save model in libsvm format. When `isTransposed` is false, the format of each line:
     *   termId  \grave{topicId}:counter \grave{topicId}:counter...,
     * in which \grave{topicId} = topicId + 1
@@ -245,7 +231,6 @@
   override def save(sc: SparkContext, path: String): Unit = {
     val isTransposed = sc.getConf.getBoolean(cs_saveTransposed, true)
     var json = ("class" -> sv_classNameV2_0) ~ ("version" -> sv_formatVersionV2_0) ~
->>>>>>> 43ee3b84
       ("alpha" -> alpha) ~ ("beta" -> beta) ~ ("alphaAS" -> alphaAS) ~
       ("numTopics" -> numTopics) ~ ("numTerms" -> numTerms) ~ ("numTokens" -> numTokens) ~
       ("isTransposed" -> isTransposed)
@@ -255,20 +240,10 @@
       val partitioner = defaultPartitioner(termTopicsRDD)
       termTopicsRDD.flatMap {
         case (termId, vector) =>
-<<<<<<< HEAD
-          if (isRealTermId(termId)) {
-            val term = termId.toInt
-            vector.activeIterator.map {
-              case (topic, cnt) => (topic.toLong, (term, cnt))
-            }
-          } else {
-            Iterator.empty
-=======
-          val term = termId.toInt
-          vector.activeIterator.map {
-            case (topic, cnt) => (topic.toLong, (term, cnt))
->>>>>>> 43ee3b84
-          }
+        val term = termId.toInt
+        vector.activeIterator.map {
+          case (topic, cnt) => (topic.toLong, (term, cnt))
+        }
       }.aggregateByKey[BV[Count]](BSV.zeros[Count](maxTerms), partitioner)((agg, t) => {
         agg(t._1) += t._2
         agg
