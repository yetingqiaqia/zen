--- conflicted
+++ resolved
@@ -21,11 +21,7 @@
   <parent>
     <groupId>com.github.cloudml.zen</groupId>
     <artifactId>zen-parent_2.10</artifactId>
-<<<<<<< HEAD
-    <version>0.3</version>
-=======
     <version>0.3-SNAPSHOT</version>
->>>>>>> 73834ebe
     <relativePath>../pom.xml</relativePath>
   </parent>
   <artifactId>zen-assembly_2.10</artifactId>
